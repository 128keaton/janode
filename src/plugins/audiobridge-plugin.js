'use strict';

/**
 * This module contains the implementation of the AudioBridge plugin (ref. {@link https://janus.conf.meetecho.com/docs/audiobridge.html}).
 * @module audiobridge-plugin
 */

import Handle from '../handle.js';

/* The plugin ID exported in the plugin descriptor */
const PLUGIN_ID = 'janus.plugin.audiobridge';

/* These are the requests defined for the Janus AudioBridge API */
const REQUEST_JOIN = 'join';
const REQUEST_LIST_PARTICIPANTS = 'listparticipants';
const REQUEST_KICK = 'kick';
const REQUEST_CONFIGURE = 'configure';
const REQUEST_LEAVE = 'leave';
const REQUEST_AUDIO_HANGUP = 'hangup';
const REQUEST_EXISTS = 'exists';
const REQUEST_LIST_ROOMS = 'list';
const REQUEST_CREATE = 'create';
const REQUEST_DESTROY = 'destroy';
const REQUEST_RECORDING = 'enable_recording';
const REQUEST_ALLOW = 'allowed';
const REQUEST_RTP_FWD_START = 'rtp_forward';
const REQUEST_RTP_FWD_STOP = 'stop_rtp_forward';
const REQUEST_RTP_FWD_LIST = 'listforwarders';
const REQUEST_MUTE_ROOM = 'mute_room';
const REQUEST_UNMUTE_ROOM = 'unmute_room';

/* These are the events/responses that the Janode plugin will manage */
/* Some of them will be exported in the plugin descriptor */
const PLUGIN_EVENT = {
  JOINED: 'audiobridge_joined',
  PEER_JOINED: 'audiobridge_peer_joined',
  PARTICIPANTS_LIST: 'audiobridge_participants_list',
  CONFIGURED: 'audiobridge_configured',
  PEER_CONFIGURED: 'audiobridge_peer_configured',
  LEAVING: 'audiobridge_leaving',
  AUDIO_HANGINGUP: 'audiobridge_hangingup',
  PEER_LEAVING: 'audiobridge_peer_leaving',
  KICKED: 'audiobridge_kicked',
  PEER_KICKED: 'audiobridge_peer_kicked',
  TALKING: 'audiobridge_talking',
  PEER_TALKING: 'audiobridge_peer_talking',
  EXISTS: 'audiobridge_exists',
  ROOMS_LIST: 'audiobridge_list',
  CREATED: 'audiobridge_created',
  DESTROYED: 'audiobridge_destroyed',
  RECORDING: 'audiobrige_recording',
  RTP_FWD: 'audiobridge_rtp_fwd',
  FWD_LIST: 'audiobridge_rtp_list',
  ALLOWED: 'audiobridge_allowed',
  ROOM_MUTED: 'audiobridge_room_muted',
  SUCCESS: 'audiobridge_success',
  ERROR: 'audiobridge_error',
};

/**
 * The class implementing the AudioBridge plugin (ref. {@link https://janus.conf.meetecho.com/docs/audiobridge.html}).<br>
 *
 * It extends the base Janode Handle class and overrides the base "handleMessage" method.<br>
 *
 * Moreover it defines many methods to support AudioBridge operations.
 *
 * @hideconstructor
 */
class AudioBridgeHandle extends Handle {
  /**
   * Create a Janode AudioBridge handle.
   *
   * @param {module:session~Session} session - A reference to the parent session
   * @param {number} id - The handle identifier
   */
  constructor(session, id) {
    super(session, id);

    /**
     * The feed identifier assigned to this handle when it joined the audio bridge.
     *
     * @type {number|string}
     */
    this.feed = null;

    /**
     * The identifier of the room the audiobridge handle has joined.
     *
     * @type {number|string}
     */
    this.room = null;
  }

  /**
   * The custom "handleMessage" needed for handling AudioBridge messages.
   *
   * @private
   * @param {object} janus_message
   * @returns {object} A falsy value for unhandled events, a truthy value for handled events
   */
  handleMessage(janus_message) {
    const { plugindata, jsep, transaction } = janus_message;
    if (plugindata && plugindata.data && plugindata.data.audiobridge) {
      /**
       * @type {AudioBridgeData}
       */
      const message_data = plugindata.data;
      const { audiobridge, error, error_code, room } = message_data;

      /* Prepare an object for the output Janode event */
      const janode_event = {
        /* The name of the resolved event */
        event: null,
        /* The event payload */
        data: {},
      };

      /* Add JSEP data if available */
      if (jsep) janode_event.data.jsep = jsep;
      /* Add room information if available */
      if (room) janode_event.data.room = room;

      /* The plugin will emit an event only if the handle does not own the transaction */
      /* That means that a transaction has already been closed or this is an async event */
      const emit = (this.ownsTransaction(transaction) === false);

      /* Use the "janode" property to store the output event */
      janus_message._janode = janode_event;

      switch (audiobridge) {

        /* success response */
        case 'success':
          /* Room exists API */
          if (typeof message_data.exists !== 'undefined') {
            janode_event.data.exists = message_data.exists;
            janode_event.event = PLUGIN_EVENT.EXISTS;
            break;
          }
          /* Room list API */
          if (typeof message_data.list !== 'undefined') {
            janode_event.data.list = message_data.list;
            janode_event.event = PLUGIN_EVENT.ROOMS_LIST;
            break;
          }
          /* Enable recording API */
          if (typeof message_data.record !== 'undefined') {
            janode_event.data.record = message_data.record;
            janode_event.event = PLUGIN_EVENT.RECORDING;
            break;
          }

          /* RTP forwarding started/stopped */
          if (typeof message_data.stream_id !== 'undefined') {
            janode_event.data.forwarder = {
              host: message_data.host,
              audio_port: message_data.port,
              audio_stream: message_data.stream_id,
            };
            /* Forwarding group info */
            if (message_data.group) janode_event.data.forwarder.group = message_data.group;
            janode_event.event = PLUGIN_EVENT.RTP_FWD;
            break;
          }

          /* Generic success (might be token disable) */
          if (typeof message_data.allowed !== 'undefined') {
            janode_event.data.list = message_data.allowed;
          }
          /* In this case the "event" field of the Janode event is "success" */
          janode_event.event = PLUGIN_EVENT.SUCCESS;
          break;

        /* Joined an audio bridge */
        case 'joined':
          /* If the message contains the id field, the event is for this handle */
          if (typeof message_data.id !== 'undefined') {
            /* Set the room, feed and display properties */
            this.room = room;
            this.feed = message_data.id;
            /* Set event data (feed, display name, setup, muted etc.) */
            janode_event.data.feed = message_data.id;
            if (typeof message_data.rtp !== 'undefined') {
              janode_event.data.rtp_participant = message_data.rtp;
              /* This is left here just for backward compatibility */
              /* It will be removed eventually */
              janode_event.data.rtp = message_data.rtp;
            }
            /* Add participants data */
            janode_event.data.participants = message_data.participants.map(({ id, display, muted, setup, talking }) => {
              const peer = {
                feed: id,
                display,
                muted,
                setup,
              };
              if (typeof talking !== 'undefined') peer.talking = talking;
              return peer;
            });
            janode_event.event = PLUGIN_EVENT.JOINED;
          }
          /* If the event contains the participants field, this is the join of another peer */
          else if (message_data.participants && message_data.participants.length == 1) {
            janode_event.data.feed = message_data.participants[0].id;
            if (typeof message_data.participants[0].display === 'string') janode_event.data.display = message_data.participants[0].display;
            if (typeof message_data.participants[0].muted !== 'undefined') janode_event.data.muted = message_data.participants[0].muted;
            if (typeof message_data.participants[0].setup !== 'undefined') janode_event.data.setup = message_data.participants[0].setup;
            janode_event.event = PLUGIN_EVENT.PEER_JOINED;
          }
          break;

        /* Participants list */
        case 'participants':
          janode_event.data.participants = message_data.participants.map(({ id, display, muted, setup, talking }) => {
            const peer = {
              feed: id,
              display,
              muted,
              setup,
            };
            if (typeof talking !== 'undefined') peer.talking = talking;
            return peer;
          });
          janode_event.event = PLUGIN_EVENT.PARTICIPANTS_LIST;
          break;

        /* Audio bridge room created */
        case 'created':
          janode_event.event = PLUGIN_EVENT.CREATED;
          janode_event.data.permanent = message_data.permanent;
          break;

        /* Audio bridge room destroyed */
        case 'destroyed':
          janode_event.event = PLUGIN_EVENT.DESTROYED;
          break;

        /* Audio bridge explicit hangup (different from core hangup!) */
        case 'hangingup':
          janode_event.data.feed = message_data.id || this.feed;
          janode_event.event = PLUGIN_EVENT.AUDIO_HANGINGUP;
          break;

        /* This handle left the audio bridge */
        case 'left':
          janode_event.data.feed = message_data.id || this.feed;
          this.feed = null;
          this.room = null;
          janode_event.event = PLUGIN_EVENT.LEAVING;
          break;

        /* Active forwarders list */
        case 'forwarders':
          janode_event.data.forwarders = message_data.rtp_forwarders.map(({ ip, port, stream_id, always_on, group }) => {
            const forwarder = {
              host: ip,
              audio_port: port,
              audio_stream: stream_id,
              always: always_on,
            };
            if (group) forwarder.group = group;
            return forwarder;
          });
          janode_event.event = PLUGIN_EVENT.FWD_LIST;
          break;

        /* Talking events */
        case 'talking':
        case 'stopped-talking':
          janode_event.data.feed = message_data.id;
          janode_event.data.talking = (audiobridge === 'talking');
          janode_event.event = message_data.id !== this.feed ? PLUGIN_EVENT.PEER_TALKING : PLUGIN_EVENT.TALKING;
          break;

        /* Generic event (e.g. errors) */
        case 'event':
          /* AudioBridge error */
          if (error) {
            janode_event.event = PLUGIN_EVENT.ERROR;
            janode_event.data = new Error(`${error_code} ${error}`);
            /* In case of error, close a transaction */
            this.closeTransactionWithError(transaction, janode_event.data);
            break;
          }
          /* Configuration success for this handle */
          if (typeof message_data.result !== 'undefined') {
            if (message_data.result === 'ok') {
              janode_event.event = PLUGIN_EVENT.CONFIGURED;
            }
            break;
          }
          /* Configuration events for other participants */
          if (typeof message_data.participants !== 'undefined' && message_data.participants.length == 1) {
            janode_event.data.feed = message_data.participants[0].id;
            if (typeof message_data.participants[0].display === 'string') janode_event.data.display = message_data.participants[0].display;
            if (typeof message_data.participants[0].muted !== 'undefined') janode_event.data.muted = message_data.participants[0].muted;
            if (typeof message_data.participants[0].setup !== 'undefined') janode_event.data.setup = message_data.participants[0].setup;
            janode_event.event = PLUGIN_EVENT.PEER_CONFIGURED;
            break;
          }
          /* Peer leaving confirmation */
          if (typeof message_data.leaving !== 'undefined') {
            janode_event.data.feed = message_data.leaving;
            janode_event.event = PLUGIN_EVENT.PEER_LEAVING;
            break;
          }
          /* Room muted event */
          if (typeof message_data.muted !== 'undefined') {
            janode_event.data.muted = message_data.muted;
            janode_event.event = PLUGIN_EVENT.ROOM_MUTED;
            break;
          }
          /* This handle or another participant kicked-out */
          if (typeof message_data.kicked !== 'undefined') {
            janode_event.data.feed = message_data.kicked;
            if (this.feed === janode_event.data.feed) {
              /* Reset handle status */
              this.feed = null;
              this.room = null;
              janode_event.event = PLUGIN_EVENT.KICKED;
            }
            else {
              janode_event.event = PLUGIN_EVENT.PEER_KICKED;
            }
            break;
          }
      }

      /* The event has been handled */
      if (janode_event.event) {
        /* Try to close the transaction */
        this.closeTransactionWithSuccess(transaction, janus_message);
        /* If the transaction was not owned, emit the event */
        if (emit) this.emit(janode_event.event, janode_event.data);
        return janode_event;
      }
    }

    /* The event has not been handled, return a falsy value */
    return null;
  }

  /*----------*/
  /* USER API */
  /*----------*/

  /* These are the APIs that users need to work with the audiobridge plugin */

  /**
   * Join an audiobridge room.
   *
   * @param {object} params
   * @param {number|string} params.room - The room to join
   * @param {number|string} [params.feed] - The feed identifier for the participant, picked by Janus if omitted
   * @param {string} [params.display] - The display name to use
   * @param {boolean} [params.muted] - True to join in muted status
   * @param {string} [params.pin] - The pin needed to join
   * @param {string} [params.token] - The token to use when joining
   * @param {number} [params.quality] - The opus quality for the encoder
   * @param {number} [params.volume] - The percent volume
   * @param {boolean} [params.record] - True to enable recording
   * @param {string} [params.filename] - The recording filename
   * @param {module:audiobridge-plugin~RtpParticipant} [params.rtp_participant] - Set a descriptor object if you need a RTP participant
   * @param {string} [params.group] - The group to assign to this participant
   * @param {boolean} [params.generate_offer] - True to get Janus to send the SDP offer.
   * @returns {Promise<module:audiobridge-plugin~AUDIOBRIDGE_EVENT_JOINED>}
   */
  async join({ room, feed, display, muted, pin, token, quality, volume, record, filename, rtp_participant, group, generate_offer }) {
    const body = {
      request: REQUEST_JOIN,
      room,
    };
    if (typeof feed === 'string' || typeof feed === 'number') body.id = feed;
    if (typeof display === 'string') body.display = display;
    if (typeof muted === 'boolean') body.muted = muted;
    if (typeof pin === 'string') body.pin = pin;
    if (typeof token === 'string') body.token = token;
    if (typeof quality === 'number') body.quality = quality;
    if (typeof volume === 'number') body.volume = volume;
    if (typeof record === 'boolean') body.record = record;
    if (typeof filename === 'string') body.filename = filename;
    if (typeof rtp_participant === 'object' && rtp_participant) body.rtp = rtp_participant;
    if (typeof group === 'string') body.group = group;
    if (typeof generate_offer === 'boolean') body.generate_offer = generate_offer;

    const response = await this.message(body);
    const { event, data: evtdata } = response._janode || {};
    if (event === PLUGIN_EVENT.JOINED)
      return evtdata;
    const error = new Error(`unexpected response to ${body.request} request`);
    throw (error);
  }

  /**
   * Configure an audiobridge handle.
   *
   * @param {object} params
   * @param {string} [params.display] - The display name to use
   * @param {boolean} [params.muted] - Set muted status
   * @param {number} [params.quality] - Set opus quality
   * @param {number} [params.bitrate] - Set received bitrate (overrides room default)
   * @param {number} [params.volume] - Set volume percent
   * @param {boolean} [params.record] - Enable recording
   * @param {string} [params.filename] - Set recording filename
   * @param {number} [params.expected_loss] - Set a new expected_loss value for this participant (overrides room default)
   * @param {number} [params.prebuffer] - Set a new prebuffer value (overrides room default)
   * @param {string} [params.group] - Set the group that the participant belongs to
   * @param {RTCSessionDescription} [params.jsep=null] - JSEP offer
   * @returns {Promise<module:audiobridge-plugin~AUDIOBRIDGE_EVENT_CONFIGURED>}
   */
  async configure({ display, muted, quality, bitrate, volume, record, filename, expected_loss, prebuffer, group, jsep = null }) {
    const body = {
      request: REQUEST_CONFIGURE,
    };
    if (typeof display === 'string') body.display = display;
    if (typeof muted === 'boolean') body.muted = muted;
    if (typeof quality === 'number') body.quality = quality;
    if (typeof bitrate === 'number') body.bitrate = bitrate;
    if (typeof volume === 'number') body.volume = volume;
    if (typeof record === 'boolean') body.record = record;
    if (typeof filename === 'string') body.filename = filename;
    if (typeof expected_loss === 'number') body.expected_loss = expected_loss;
    if (typeof prebuffer === 'number') body.prebuffer = prebuffer;
    if (typeof group === 'string') body.group = group;

    const response = await this.message(body, jsep);
    const { event, data: evtdata } = response._janode || {};
    if (event === PLUGIN_EVENT.CONFIGURED) {
      /* Janus does not reply with configured data, so we need to re-use the requested configuration */
      /* Use feed and room from handle status */
      evtdata.feed = this.feed;
      evtdata.room = this.room;
      if (typeof body.display !== 'undefined') evtdata.display = body.display;
      if (typeof body.muted !== 'undefined') evtdata.muted = body.muted;
      if (typeof body.quality !== 'undefined') evtdata.quality = body.quality;
      if (typeof body.volume !== 'undefined') evtdata.volume = body.volume;
      if (typeof body.record !== 'undefined') evtdata.record = body.record;
      if (typeof body.filename !== 'undefined') evtdata.filename = body.filename;
      if (typeof body.prebuffer !== 'undefined') evtdata.prebuffer = body.prebuffer;
      if (typeof body.group !== 'undefined') evtdata.group = body.group;
      return evtdata;
    }
    const error = new Error(`unexpected response to ${body.request} request`);
    throw (error);
  }

  /**
   * Request an audiobridge handle hangup.
   *
   * @returns {Promise<module:audiobridge-plugin~AUDIOBRIDGE_EVENT_AUDIO_HANGINGUP>}
   *
   */
  async audioHangup() {
    const body = {
      request: REQUEST_AUDIO_HANGUP,
    };

    const response = await this.message(body);
    const { event, data: evtdata } = response._janode || {};
    if (event === PLUGIN_EVENT.AUDIO_HANGINGUP)
      return evtdata;
    const error = new Error(`unexpected response to ${body.request} request`);
    throw (error);
  }

  /**
   * Leave an audiobridge room.
   *
   * @returns {Promise<module:audiobridge-plugin~AUDIOBRIDGE_EVENT_LEAVING>}
   */
  async leave() {
    const body = {
      request: REQUEST_LEAVE,
    };

    const response = await this.message(body);
    const { event, data: evtdata } = response._janode || {};
    if (event === PLUGIN_EVENT.LEAVING)
      return evtdata;
    const error = new Error(`unexpected response to ${body.request} request`);
    throw (error);
  }

  /*----------------*/
  /* Management API */
  /*----------------*/

  /* These are the APIs needed to manage audiobridge resources (rooms, forwarders ...) */

  /**
   * List participants inside a room.
   *
   * @param {object} params
   * @param {number|string} params.room - The room where to execute the list
   * @param {string} [params.secret] - The optional secret needed for managing the room
   * @returns {Promise<module:audiobridge-plugin~AUDIOBRIDGE_EVENT_PARTICIPANTS_LIST>}
   */
  async listParticipants({ room, secret }) {
    const body = {
      request: REQUEST_LIST_PARTICIPANTS,
      room,
    };
    if (typeof secret === 'string') body.secret = secret;

    const response = await this.message(body);
    const { event, data: evtdata } = response._janode || {};
    if (event === PLUGIN_EVENT.PARTICIPANTS_LIST)
      return evtdata;
    const error = new Error(`unexpected response to ${body.request} request`);
    throw (error);
  }

  /**
   * Kick an user out from a room.
   *
   * @param {object} params
   * @param {number|string} params.room - The involved room
   * @param {number|string} params.feed - The feed to kick out
   * @param {string} [params.secret] - The optional secret needed for managing the room
   * @returns {Promise<module:audiobridge-plugin~AUDIOBRIDGE_EVENT_KICK_RESPONSE>}
   */
  async kick({ room, feed, secret }) {
    const body = {
      request: REQUEST_KICK,
      room,
      id: feed,
    };
    if (typeof secret === 'string') body.secret = secret;

    const response = await this.message(body);
    const { event, data: evtdata } = response._janode || {};
    if (event === PLUGIN_EVENT.SUCCESS) {
      /* Add data missing from Janus response */
      evtdata.room = body.room;
      evtdata.feed = body.id;
      return evtdata;
    }
    const error = new Error(`unexpected response to ${body.request} request`);
    throw (error);
  }

  /**
   * Check if a room exists.
   *
   * @param {object} params
   * @param {number|string} params.room - The involved room
   * @returns {Promise<module:audiobridge-plugin~AUDIOBRIDGE_EVENT_EXISTS>}
   */
  async exists({ room }) {
    const body = {
      request: REQUEST_EXISTS,
      room,
    };

    const response = await this.message(body);
    const { event, data: evtdata } = response._janode || {};
    if (event === PLUGIN_EVENT.EXISTS)
      return evtdata;
    const error = new Error(`unexpected response to ${body.request} request`);
    throw (error);
  }

  /**
   * List available audiobridge rooms.
   *
   * @returns {Promise<module:audiobridge-plugin~AUDIOBRIDGE_EVENT_ROOMS_LIST>}
   */
  async list() {
    const body = {
      request: REQUEST_LIST_ROOMS,
    };

    const response = await this.message(body);
    const { event, data: evtdata } = response._janode || {};
    if (event === PLUGIN_EVENT.ROOMS_LIST)
      return evtdata;
    const error = new Error(`unexpected response to ${body.request} request`);
    throw (error);
  }

  /**
   * Create an audiobridge room.
   *
   * @param {object} params
   * @param {number|string} params.room - The room identifier
   * @param {string} [params.description] - A room description
   * @param {boolean} [params.permanent] - Set to true to persist the room in the Janus config file
   * @param {number} [params.sampling_rate] - The sampling rate (bps) to be used in the room
   * @param {number} [params.bitrate] - The bitrate (bps) to be used in the room, if missing the encoder decides
   * @param {boolean} [params.is_private] - Set room as private (hidden in list)
   * @param {string} [params.secret] - The secret to be used when managing the room
   * @param {string} [params.pin] - The ping needed for joining the room
   * @param {boolean} [params.record] - True to record the mixed audio
   * @param {string} [params.filename] - The recording filename
   * @param {string} [params.rec_dir] - The optional recording folder
   * @param {boolean} [params.talking_events] - True to enable talking events
   * @param {number} [params.talking_level_threshold] - Audio level threshold for talking events in the range [0, 127]
   * @param {number} [params.talking_packets_threshold] - Audio packets threshold for talking events
   * @param {number} [params.expected_loss] - The expected loss percentage in the audiobridge, if > 0 enables FEC
   * @param {number} [params.prebuffer] - The prebuffer to use for every participant
   * @param {boolean} [params.allow_rtp] - Allow plain RTP participants
   * @param {string[]} [params.groups] - The available groups in the room
   * @returns {Promise<module:audiobridge-plugin~AUDIOBRIDGE_EVENT_CREATED>}
   */
  async create({ room, description, permanent, sampling_rate, bitrate, is_private, secret, pin, record, filename, rec_dir,
    talking_events, talking_level_threshold, talking_packets_threshold, expected_loss, prebuffer, allow_rtp, groups }) {
    const body = {
      request: REQUEST_CREATE,
      room,
    };
    if (typeof description === 'string') body.description = description;
    if (typeof permanent === 'boolean') body.permanent = permanent;
    if (typeof sampling_rate === 'number') body.sampling = sampling_rate;
    if (typeof bitrate === 'number') body.default_bitrate = bitrate;
    if (typeof is_private === 'boolean') body.is_private = is_private;
    if (typeof secret === 'string') body.secret = secret;
    if (typeof pin === 'string') body.pin = pin;
    if (typeof record === 'boolean') body.record = record;
    if (typeof filename === 'string') body.record_file = filename;
    if (typeof rec_dir === 'string') body.record_dir = rec_dir;
    if (typeof talking_events === 'boolean') body.audiolevel_event = talking_events;
    if (typeof talking_level_threshold === 'number' && talking_level_threshold >= 0 && talking_level_threshold <= 127) body.audio_level_average = talking_level_threshold;
    if (typeof talking_packets_threshold === 'number' && talking_packets_threshold > 0) body.audio_active_packets = talking_packets_threshold;
    if (typeof expected_loss === 'number') body.default_expectedloss = expected_loss;
    if (typeof prebuffer === 'number') body.default_prebuffering = prebuffer;
    if (typeof allow_rtp === 'boolean') body.allow_rtp_participants = allow_rtp;
    if (Array.isArray(groups)) body.groups = groups;

    const response = await this.message(body);
    const { event, data: evtdata } = response._janode || {};
    if (event === PLUGIN_EVENT.CREATED)
      return evtdata;
    const error = new Error(`unexpected response to ${body.request} request`);
    throw (error);
  }

  /**
   * Destroy an audiobridge room.
   *
   * @param {object} params
   * @param {number|string} params.room - The room to destroy
   * @param {boolean} [params.permanent] - Set to true to remove the room from the Janus config file
   * @param {string} [params.secret] - The optional secret needed to manage the room
   * @returns {Promise<module:audiobridge-plugin~AUDIOBRIDGE_EVENT_DESTROYED>}
   */
  async destroy({ room, permanent, secret }) {
    const body = {
      request: REQUEST_DESTROY,
      room,
    };
    if (typeof permanent === 'boolean') body.permanent = permanent;
    if (typeof secret === 'string') body.secret = secret;

    const response = await this.message(body);
    const { event, data: evtdata } = response._janode || {};
    if (event === PLUGIN_EVENT.DESTROYED)
      return evtdata;
    const error = new Error(`unexpected response to ${body.request} request`);
    throw (error);
  }

  /**
   * Enable/disable mixed audio recording.
   *
   * @param {object} params
   * @param {number|string} params.room - The room identifier
   * @param {boolean} params.record - Enable/disable recording
   * @param {string} [params.secret] - The secret to be used when managing the room
   * @param {string} [params.filename] - The recording filename
   * @param {string} [params.rec_dir] - The optional recording folder
   * @returns {Promise<module:audiobridge-plugin~AUDIOBRIDGE_EVENT_RECORDING>}
   */
  async enableRecording({ room, record, filename, rec_dir, secret }) {
    const body = {
      request: REQUEST_RECORDING,
      room,
      record,
    };
    if (typeof filename === 'string') body.record_file = filename;
    if (typeof rec_dir === 'string') body.record_dir = rec_dir;
    if (typeof secret === 'string') body.secret = secret;

    const response = await this.message(body);
    const { event, data: evtdata } = response._janode || {};
    if (event === PLUGIN_EVENT.RECORDING) {
      evtdata.room = body.room;
      return evtdata;
    }
    const error = new Error(`unexpected response to ${body.request} request`);
    throw (error);
  }

  /**
   * Edit an audiobridge token list.
   *
   * @param {object} params
   * @param {number|string} params.room - The involved room
   * @param {"enable"|"disable"|"add"|"remove"} params.action - The action to perform
   * @param {string[]} params.list - The list of tokens to add/remove
   * @param {string} [params.secret] - The optional secret needed to manage the room
   * @returns {Promise<module:audiobridge-plugin~AUDIOBRIDGE_EVENT_ALLOWED>}
   */
  async allow({ room, action, list, secret }) {
    const body = {
      request: REQUEST_ALLOW,
      room,
      action,
    };
    if (list && list.length > 0) body.allowed = list;
    if (typeof secret === 'string') body.secret = secret;

    const response = await this.message(body);
    const { event, data: evtdata } = response._janode || {};
    if (event === PLUGIN_EVENT.SUCCESS)
      return evtdata;
    const error = new Error(`unexpected response to ${body.request} request`);
    throw (error);
  }

  /**
   * Start a RTP forwarder.
   *
   * @param {object} params
   * @param {number|string} params.room - The involved room
   * @param {boolean} [params.always] - Whether silence should be forwarded when the room is empty
   * @param {string} params.host - The host to forward to
   * @param {string} [params.host_family] - ipv4|ipv6; by default, first family returned by DNS request
   * @param {number} params.audio_port - The port to forward to
   * @param {number} [params.ssrc] - The SSRC to use to use when forwarding
   * @param {number} [params.ptype] - The payload type to use to use when forwarding
   * @param {string} [params.codec] - The codec to use in the forwarder
   * @param {string} [params.group] - The group to forward
   * @param {string} [params.secret] - The optional secret needed to manage the room
   * @returns {Promise<module:audiobridge-plugin~AUDIOBRIDGE_EVENT_RTP_FWD>}
   */
  async startForward({ room, always, host, host_family, audio_port, ssrc, ptype, codec, group, secret }) {
    const body = {
      request: REQUEST_RTP_FWD_START,
      room,
    };
    if (typeof always === 'boolean') body.always_on = always;
    if (typeof host === 'string') body.host = host;
<<<<<<< HEAD
    if (typeof host_family === 'string' &&
      (host_family.toLowerCase() === 'ipv4' || host_family.toLowerCase() === 'ipv6')) body.host_family = host_family.toLowerCase();
=======
    if (typeof host_family === 'string') body.host_family = host_family;
>>>>>>> 62d5b22c
    if (typeof audio_port === 'number') body.port = audio_port;
    if (typeof ssrc === 'number') body.ssrc = ssrc;
    if (typeof ptype === 'number') body.ptype = ptype;
    if (typeof codec === 'string') body.codec = codec;
    if (typeof group === 'string') body.group = group;
    if (typeof secret === 'string') body.secret = secret;

    const response = await this.message(body);
    const { event, data: evtdata } = response._janode || {};
    if (event === PLUGIN_EVENT.RTP_FWD)
      return evtdata;
    const error = new Error(`unexpected response to ${body.request} request`);
    throw (error);
  }

  /**
   * Stop a RTP forwarder.
   *
   * @param {object} params
   * @param {number|string} params.room - The involved room
   * @param {number} params.stream - The forwarder identifier to stop
   * @param {string} [params.secret] - The optional secret needed to manage the room
   * @returns {Promise<module:audiobridge-plugin~AUDIOBRIDGE_EVENT_RTP_FWD>}
   */
  async stopForward({ room, stream, secret }) {
    const body = {
      request: REQUEST_RTP_FWD_STOP,
      room,
      stream_id: stream,
    };
    if (typeof secret === 'string') body.secret = secret;

    const response = await this.message(body);
    const { event, data: evtdata } = response._janode || {};
    if (event === PLUGIN_EVENT.RTP_FWD)
      return evtdata;
    const error = new Error(`unexpected response to ${body.request} request`);
    throw (error);
  }

  /**
   * List active forwarders.
   *
   * @param {object} params
   * @param {number|string} params.room - The involved room
   * @param {string} [params.secret] - The optional secret needed to manage the room
   * @returns {Promise<module:audiobridge-plugin~AUDIOBRIDGE_EVENT_FWD_LIST>}
   */
  async listForward({ room, secret }) {
    const body = {
      request: REQUEST_RTP_FWD_LIST,
      room,
    };
    if (typeof secret === 'string') body.secret = secret;

    const response = await this.message(body);
    const { event, data: evtdata } = response._janode || {};
    if (event === PLUGIN_EVENT.FWD_LIST)
      return evtdata;
    const error = new Error(`unexpected response to ${body.request} request`);
    throw (error);
  }

  /**
   * Mute the given room for every participant.
   *
   * @param {object} params
   * @param {number|string} params.room - The involved room
   * @param {string} [params.secret] - The optional secret needed to manage the room
   * @returns {Promise<module:audiobridge-plugin~AUDIOBRIDGE_EVENT_MUTE_ROOM_RESPONSE>}
   */
  async muteRoom({ room, secret }) {
    const body = {
      request: REQUEST_MUTE_ROOM,
      room,
    };
    if (typeof secret === 'string') body.secret = secret;

    const response = await this.message(body);
    const { event, data: evtdata } = response._janode || {};
    if (event === PLUGIN_EVENT.SUCCESS) {
      evtdata.room = body.room;
      return evtdata;
    }
    const error = new Error(`unexpected response to ${body.request} request`);
    throw (error);
  }

  /**
   * Unmute the given room for every participant.
   *
   * @param {object} params
   * @param {number|string} params.room - The involved room
   * @param {string} [params.secret] - The optional secret needed to manage the room
   * @returns {Promise<module:audiobridge-plugin~AUDIOBRIDGE_EVENT_UNMUTE_ROOM_RESPONSE>}
   */
  async unmuteRoom({ room, secret }) {
    const body = {
      request: REQUEST_UNMUTE_ROOM,
      room,
    };
    if (typeof secret === 'string') body.secret = secret;

    const response = await this.message(body);
    const { event, data: evtdata } = response._janode || {};
    if (event === PLUGIN_EVENT.SUCCESS) {
      evtdata.room = body.room;
      return evtdata;
    }
    const error = new Error(`unexpected response to ${body.request} request`);
    throw (error);
  }

}

/**
 * The payload of the plugin message (cfr. Janus docs).
 * {@link https://janus.conf.meetecho.com/docs/audiobridge.html}
 *
 * @private
 * @typedef {object} AudioBridgeData
 */

/**
 * @typedef {object} RtpParticipant
 * @property {string} ip - IP address you want media to be sent to
 * @property {number} port - The port you want media to be sent to
 * @property {number} payload_type - The payload type to use for RTP packets
 */

/**
 * The response event to a join request.
 *
 * @typedef {object} AUDIOBRIDGE_EVENT_JOINED
 * @property {number|string} room - The involved room
 * @property {number|string} feed - The feed identifier
 * @property {module:audiobridge-plugin~RtpParticipant} [rtp_participant] - The descriptor in case this is a plain RTP participant
 * @property {object[]} participants - The list of participants
 * @property {number|string} participants[].feed - The participant feed identifier
 * @property {string} [participants[].display] - The participant display name
 * @property {boolean} [participants[].muted] - The muted status of the participant
 * @property {boolean} [participants[].setup] - True if participant PeerConnection is up
 */

/**
 * The response event for configure request.
 *
 * @typedef {object} AUDIOBRIDGE_EVENT_CONFIGURED
 * @property {number|string} room - The involved room
 * @property {number|string} feed - The feed identifier
 * @property {string} [display] - The display name, if available
 * @property {boolean} [muted] - The muted status
 * @property {number} [quality] - [0-10] Opus-related complexity to use
 * @property {number} [volume] - Volume percent value
 * @property {boolean} [record] - True if recording is active for this feed
 * @property {string} [filename] - The recording filename
 * @property {number} [prebuffer] - Number of packets to buffer before decoding
 * @property {string} [group] - Group to assign to this participant
 * @property {RTCSessionDescription} [jsep] - The JSEP answer
 */

/**
 * The response event for audiobridge hangup request.
 *
 * @typedef {object} AUDIOBRIDGE_EVENT_AUDIO_HANGINGUP
 * @property {number|string} room - The involved room
 * @property {number|string} feed - The feed that is being hung up
 */

/**
 * The response event for audiobridge leave request.
 *
 * @typedef {object} AUDIOBRIDGE_EVENT_LEAVING
 * @property {number|string} room - The involved room
 * @property {number|string} feed- The feed that is leaving
 */

/**
 * The response event for audiobridge participants list request.
 *
 * @typedef {object} AUDIOBRIDGE_EVENT_PARTICIPANTS_LIST
 * @property {number|string} room - The involved room
 * @property {object[]} participants - The list of participants
 * @property {number|string} participants[].feed - The participant feed identifier
 * @property {string} [participants[].display] - The participant display name
 * @property {boolean} [participants[].muted] - The muted status of the participant
 * @property {boolean} [participants[].setup] - True if participant PeerConnection is up
 * @property {boolean} [participants[].talking] - True if participant is talking
 */

/**
 * The response event for audiobridge participant kick request.
 *
 * @typedef {object} AUDIOBRIDGE_EVENT_KICK_RESPONSE
 * @property {number|string} room - The involved room
 * @property {number|string} feed - The feed that has been kicked out
 */

/**
 * The response event for audiobridge room exists request.
 *
 * @typedef {object} AUDIOBRIDGE_EVENT_EXISTS
 * @property {number|string} room - The involved room
 * @property {boolean} exists - True if the rooms exists
 */

/**
 * The response event for audiobridge room list request.
 *
 * @typedef {object} AUDIOBRIDGE_EVENT_ROOMS_LIST
 * @property {object[]} list - The list of the rooms as returned by Janus
 */

/**
 * The response event for audiobridge forwarder start request.
 *
 * @typedef {object} AUDIOBRIDGE_EVENT_RTP_FWD
 * @property {number|string} room - The involved room
 * @property {object} forwarder - Forwarder descriptor
 * @property {string} forwarder.host - The target host
 * @property {number} forwarder.audio_port - The target port
 * @property {number} forwarder.audio_stream - The identifier of the forwarder
 * @property {string} [forwarder.group] - The group that is being forwarded
 */

/**
 * The response event for audiobridge room create request.
 *
 * @typedef {object} AUDIOBRIDGE_EVENT_CREATED
 * @property {number|string} room - The created room
 * @property {boolean} permanent - True if the room is being persisted in the Janus config file
 */

/**
 * The response event for audiobridge room destroy request.
 *
 * @typedef {object} AUDIOBRIDGE_EVENT_DESTROYED
 * @property {number|string} room - The destroyed room
 */

/**
 * The response event for audiobridge ACL token edit request.
 *
 * @typedef {object} AUDIOBRIDGE_EVENT_RECORDING
 * @property {number|string} room - The involved room
 * @property {boolean} record - Wheter recording is active or not
 */

/**
 * The response event for audiobridge forwarders list request.
 *
 * @typedef {object} AUDIOBRIDGE_EVENT_FWD_LIST
 * @property {number|string} room - The involved room
 * @property {object[]} forwarders - The list of forwarders
 * @property {string} forwarders[].host - The target host
 * @property {number} forwarders[].audio_port - The target port
 * @property {number} forwarders[].audio_stream - The forwarder identifier
 * @property {boolean} forwarders[].always - Whether this forwarder works even when no participant is in or not
 * @property {string} [forwarders[].group] - The group that is being forwarded
 */

/**
 * The response event for audiobridge mute request.
 *
 * @typedef {object} AUDIOBRIDGE_EVENT_MUTE_ROOM_RESPONSE
 * @property {number|string} room - The involved room
 */

/**
 * The response event for audiobridge unmute request.
 *
 * @typedef {object} AUDIOBRIDGE_EVENT_UNMUTE_ROOM_RESPONSE
 * @property {number|string} room - The involved room
 */

/**
 * The response event for audiobridge ACL token edit request.
 *
 * @typedef {object} AUDIOBRIDGE_EVENT_ALLOWED
 * @property {number|string} room - The involved room
 * @property {string[]} list - The updated, complete, list of allowed tokens
 */

/**
 * The exported plugin descriptor.
 *
 * @type {object}
 * @property {string} id - The plugin identifier used when attaching to Janus
 * @property {module:audiobridge-plugin~AudioBridgeHandle} Handle - The custom class implementing the plugin
 * @property {object} EVENT - The events emitted by the plugin
 * @property {string} EVENT.AUDIOBRIDGE_DESTROYED {@link module:audiobridge-plugin~AUDIOBRIDGE_DESTROYED}
 * @property {string} EVENT.AUDIOBRIDGE_KICKED - {@link module:audiobridge-plugin~AUDIOBRIDGE_KICKED}
 * @property {string} EVENT.AUDIOBRIDGE_PEER_JOINED {@link module:audiobridge-plugin~AUDIOBRIDGE_PEER_JOINED}
 * @property {string} EVENT.AUDIOBRIDGE_PEER_CONFIGURED {@link module:audiobridge-plugin~AUDIOBRIDGE_PEER_CONFIGURED}
 * @property {string} EVENT.AUDIOBRIDGE_PEER_KICKED {@link module:audiobridge-plugin~AUDIOBRIDGE_PEER_KICKED}
 * @property {string} EVENT.AUDIOBRIDGE_PEER_LEAVING {@link module:audiobridge-plugin~AUDIOBRIDGE_PEER_LEAVING}
 * @property {string} EVENT.AUDIOBRIDGE_TALKING {@link module:audiobridge-plugin~AUDIOBRIDGE_TALKING}
 * @property {string} EVENT.AUDIOBRIDGE_PEER_TALKING {@link module:audiobridge-plugin~AUDIOBRIDGE_PEER_TALKING}
 * @property {string} EVENT.AUDIOBRIDGE_ROOM_MUTED {@link module:audiobridge-plugin~AUDIOBRIDGE_ROOM_MUTED}
 * @property {string} EVENT.AUDIOBRIDGE_ERROR {@link module:audiobridge-plugin~AUDIOBRIDGE_ERROR}
 */
export default {
  id: PLUGIN_ID,
  Handle: AudioBridgeHandle,

  EVENT: {
    /**
     * The audiobridge room has been destroyed.
     *
     * @event module:audiobridge-plugin~AudioBridgeHandle#event:AUDIOBRIDGE_DESTROYED
     * @type {module:audiobridge-plugin~AUDIOBRIDGE_EVENT_DESTROYED}
     */
    AUDIOBRIDGE_DESTROYED: PLUGIN_EVENT.DESTROYED,

    /**
     * The current user has been kicked out.
     *
     * @event module:audiobridge-plugin~AudioBridgeHandle#event:AUDIOBRIDGE_KICKED
     * @type {object}
     * @property {number|string} room
     * @property {number|string} feed
     */
    AUDIOBRIDGE_KICKED: PLUGIN_EVENT.KICKED,

    /**
     * A new participant joined.
     *
     * @event module:audiobridge-plugin~AudioBridgeHandle#event:AUDIOBRIDGE_PEER_JOINED
     * @type {object}
     * @property {number|string} room
     * @property {number|string} feed
     * @property {string} [display]
     * @property {boolean} [muted]
     * @property {boolean} [setup]
     */
    AUDIOBRIDGE_PEER_JOINED: PLUGIN_EVENT.PEER_JOINED,

    /**
     * A participant has been configured.
     *
     * @event module:audiobridge-plugin~AudioBridgeHandle#event:AUDIOBRIDGE_PEER_CONFIGURED
     * @type {object}
     * @property {number|string} room
     * @property {number|string} feed
     * @property {string} [display]
     * @property {boolean} [muted]
     * @property {boolean} [setup]
     */
    AUDIOBRIDGE_PEER_CONFIGURED: PLUGIN_EVENT.PEER_CONFIGURED,

    /**
     * A participant has been kicked out.
     *
     * @event module:audiobridge-plugin~AudioBridgeHandle#event:AUDIOBRIDGE_PEER_KICKED
     * @type {object}
     * @property {number|string} room
     * @property {number|string} feed
     */
    AUDIOBRIDGE_PEER_KICKED: PLUGIN_EVENT.PEER_KICKED,

    /**
     * A participant is leaving.
     *
     * @event module:audiobridge-plugin~AudioBridgeHandle#event:AUDIOBRIDGE_PEER_LEAVING
     * @type {object}
     * @property {number|string} room
     * @property {number|string} feed
     */
    AUDIOBRIDGE_PEER_LEAVING: PLUGIN_EVENT.PEER_LEAVING,

    /**
     * Notify if the current user is talking.
     *
     * @event module:audiobridge-plugin~AudioBridgeHandle#event:AUDIOBRIDGE_TALKING
     * @type {object}
     * @property {number|string} room
     * @property {number|string} feed
     * @property {boolean} talking
     */
    AUDIOBRIDGE_TALKING: PLUGIN_EVENT.TALKING,

    /**
     * Notify if a participant is talking.
     *
     * @event module:audiobridge-plugin~AudioBridgeHandle#event:AUDIOBRIDGE_PEER_TALKING
     * @type {object}
     * @property {number|string} room
     * @property {number|string} feed
     * @property {boolean} talking
     */
    AUDIOBRIDGE_PEER_TALKING: PLUGIN_EVENT.PEER_TALKING,

    /**
     * The room has been muted or not.
     *
     * @event module:audiobridge-plugin~AudioBridgeHandle#event:AUDIOBRIDGE_ROOM_MUTED
     * @type {object}
     * @property {number|string} room
     * @property {boolean} muted
     */
    AUDIOBRIDGE_ROOM_MUTED: PLUGIN_EVENT.ROOM_MUTED,

    /**
     * Generic audiobridge error.
     *
     * @event module:audiobridge-plugin~AudioBridgeHandle#event:AUDIOBRIDGE_ERROR
     * @type {Error}
     */
    AUDIOBRIDGE_ERROR: PLUGIN_EVENT.ERROR,
  },
};<|MERGE_RESOLUTION|>--- conflicted
+++ resolved
@@ -740,12 +740,7 @@
     };
     if (typeof always === 'boolean') body.always_on = always;
     if (typeof host === 'string') body.host = host;
-<<<<<<< HEAD
-    if (typeof host_family === 'string' &&
-      (host_family.toLowerCase() === 'ipv4' || host_family.toLowerCase() === 'ipv6')) body.host_family = host_family.toLowerCase();
-=======
     if (typeof host_family === 'string') body.host_family = host_family;
->>>>>>> 62d5b22c
     if (typeof audio_port === 'number') body.port = audio_port;
     if (typeof ssrc === 'number') body.ssrc = ssrc;
     if (typeof ptype === 'number') body.ptype = ptype;
